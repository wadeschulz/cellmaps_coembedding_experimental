--- conflicted
+++ resolved
@@ -74,7 +74,8 @@
             for modality, output in outputs.items():
                 input_modality = modality.split('_')[0]
                 output_modality = modality.split('_')[1]
-                if (mask[input_modality] > 0): #just need input modality to be there... #& (mask[output_modality] > 0):
+                if (mask[
+                    input_modality] > 0):  # just need input modality to be there... #& (mask[output_modality] > 0):
                     all_outputs[modality][protein_name] = output.detach().cpu().numpy()
 
     # save latent embeddings
@@ -172,13 +173,12 @@
 
     # create models, optimizer, trainloader
     AE_model = uniembed_nn(data_wrapper).to(device)
-  
-        
+
     AE_optimizer = optim.Adam(AE_model.parameters(), lr=learn_rate)
-    
+
     protein_dataset = Protein_Dataset(data_wrapper)
     train_loader = DataLoader(protein_dataset, batch_size=batch_size, shuffle=True)
-    
+
     for epoch in range(n_epochs):
 
         # train
@@ -189,27 +189,18 @@
         total_triplet_loss_by_modality = collections.defaultdict(list)  # key: modality
 
         AE_model.train()
-       
-            
+
         # loop over all batches
         for step, (batch_data, batch_mask, batch_proteins) in enumerate(train_loader):
 
             # pass through model
-<<<<<<< HEAD
             latents, outputs = AE_model(batch_data)
-=======
-            latents, outputs = model(batch_data)
 
             batch_reconstruction_losses = torch.tensor([]).to(device)
             batch_triplet_losses = torch.tensor([]).to(device)
-            batch_l2_losses = torch.tensor([]).to(device)
->>>>>>> 5e17cb3a
-
-            batch_reconstruction_losses = torch.tensor([]).to(device)
-            batch_triplet_losses = torch.tensor([]).to(device)
-            
+
             for input_modality in batch_data.keys():
-                
+
                 # get reconstruction loss
                 for output_modality in batch_data.keys():
 
@@ -227,8 +218,8 @@
                     batch_reconstruction_losses = torch.cat((batch_reconstruction_losses, reconstruction_loss))
                     total_reconstruction_loss_by_modality[output_key].append(
                         torch.mean(reconstruction_loss).detach().cpu().numpy())
-                      
-            #get triplet losses
+
+            # get triplet losses
             for anchor_modality in batch_data.keys():
                 posneg_modality = random.choice(list([x for x in batch_data.keys() if x != anchor_modality]))
 
@@ -275,7 +266,7 @@
             if (len(batch_reconstruction_losses) == 0) | (len(batch_triplet_losses) == 0):
                 continue  # didn't have any overlapping proteins in any modalities
 
-            #calc losses
+            # calc losses
             if mean_losses:
                 reconstruction_loss = torch.mean(batch_reconstruction_losses)
                 triplet_loss = torch.mean(batch_triplet_losses)
@@ -289,7 +280,7 @@
             AE_optimizer.zero_grad()
             batch_total.backward()
             AE_optimizer.step()
-                        
+
             total_loss.append(batch_total.detach().cpu().numpy())
             total_reconstruction_loss.append(reconstruction_loss.detach().cpu().numpy())
             total_triplet_loss.append(triplet_loss.detach().cpu().numpy())
@@ -314,7 +305,7 @@
     embeddings_by_protein = save_results(AE_model, protein_dataset, data_wrapper)
     source_file.close()
 
-#    average embeddings for each protein and return as coemembedding
+    #    average embeddings for each protein and return as coemembedding
     for protein, embeddings in embeddings_by_protein.items():
         average_embedding = np.mean(list(embeddings.values()), axis=0)
         row = [protein]
