#! /usr/bin/env python

import os
import csv
import random
import logging
import time
from datetime import date
import pandas as pd
import numpy as np
import dill
import sys
from tqdm import tqdm
from cellmaps_utils import constants
from cellmaps_utils import logutils
from cellmaps_utils.provenance import ProvenanceUtil
import cellmaps_coembedding
import cellmaps_coembedding.muse_sc as muse
import cellmaps_coembedding.autoembed_sc as autoembed
from cellmaps_coembedding.exceptions import CellmapsCoEmbeddingError

logger = logging.getLogger(__name__)


class EmbeddingGenerator(object):
    """
    Base class for implementations that generate
    network embeddings
    """
    LATENT_DIMENSIONS = 128
    N_EPOCHS = 500
    JACKKNIFE_PERCENT = 0.0
    DROPOUT = 0.0

    def __init__(self, dimensions=LATENT_DIMENSIONS,
                 ppi_embeddingdir=None,
                 image_embeddingdir=None,
                 embeddings=None,
                 embedding_names=None):
        """
        Constructor
        """
        self._dimensions = dimensions
        self._embedding_names = embedding_names
        self._initialize_embeddings(embeddings, ppi_embeddingdir, image_embeddingdir)

    def _initialize_embeddings(self, embeddings, ppi_embeddingdir, image_embeddingdir):
        """
        Initializes the embedding locations based on the provided inputs.

        :param embeddings: A list of paths to embedding files or directories with tsv files.
        :type embeddings: list[str] or None
        :param ppi_embeddingdir: The directory path where PPI (Protein-Protein Interaction) embeddings are stored.
        :type ppi_embeddingdir: str or None
        :param image_embeddingdir: The directory path where image embeddings are stored.
        :type image_embeddingdir: str or None
        :raises CellmapsCoEmbeddingError: If both embeddings and flags ppi_embeddingdir or image_embeddingdir
                                          are provided, an error is raised to prevent ambiguity.
        """
        if embeddings is not None and len(embeddings) < 2:
            raise CellmapsCoEmbeddingError(f'Coembedding generator requires at least two embeddings. '
                                           f'Provide at least two files or directories in embedding parameter or '
                                           f'both ppi_embeddingdir and image_embeddingdir')
        if (ppi_embeddingdir or image_embeddingdir) and embeddings:
            raise CellmapsCoEmbeddingError('Use either ppi_embeddingdir and image_embeddingdir or embeddings, '
                                           'not both')
        self._embeddings = embeddings if embeddings is not None else [ppi_embeddingdir, image_embeddingdir]

    def _get_embedding_file_and_name(self, embedding_path):
        """
        Get the embedding file path and its default name based on the given path. If the path is a file,
        it extracts the name from the file name. If the path is a directory, it looks for predefined PPI or image
        embedding file names within this directory.

        :param embedding_path: The path to the embedding file or directory containing the embedding file.
        :type embedding_path: str
        :return: A tuple containing the path to the embedding file and a default name.
        :rtype: tuple[str, str]
        :raises CellmapsCoEmbeddingError: If no embedding file is found in the provided directory path.
        """
        if os.path.isfile(embedding_path):
            name = os.path.basename(embedding_path).split('.')[0]
            return embedding_path, name

        path_ppi = os.path.join(embedding_path,
                                constants.PPI_EMBEDDING_FILE)
        if os.path.exists(path_ppi):
            return path_ppi, 'PPI'
        path_image = os.path.join(embedding_path,
                                  constants.IMAGE_EMBEDDING_FILE)
        if os.path.exists(path_image):
            return path_image, 'image'
        raise CellmapsCoEmbeddingError(f'Embedding file not found in {embedding_path}')

    def _get_embedding_files_and_names(self, embedding_paths, embedding_names=None):
        """
        Retrieves the embedding file paths and their corresponding names based on the provided list of filenames or
        directories. If user supplies names, these replace the default names derived from the files.

        :param embedding_paths: A list of file paths or directories from which to retrieve embedding file paths.
        :type embedding_paths: list
        :param embedding_names: Optional. A list of names supplied by the user.
        :type embedding_names: list or None
        :return: A tuple of two lists: the first containing embedding file paths,
                                        and the second containing corresponding unique names.
        :rtype: (list, list)
        :raises CellmapsCoEmbeddingError: If the number of user-supplied names does not match
                                        the number of embedding file paths.
        """
        embeddings = []
        names = []

        for filepath in embedding_paths:
            embedding_file, embedding_name = self._get_embedding_file_and_name(filepath)
            embeddings.append(embedding_file)
            names.append(embedding_name)

        if embedding_names:  # if user supplied names, replace default
            names = embedding_names
        if len(names) != len(embeddings):
            raise CellmapsCoEmbeddingError('Input list of embedding names does not match number of embeddings.')

        names = self._fix_duplicate_names(names)

        return embeddings, names

    def _fix_duplicate_names(self, names):
        """
        Ensures that each name in the provided list is unique by appending a sequential number to duplicate names.

        :param names: A list of names.
        :type names: list
        :return: unique_names: A list of names where duplicates have been made unique by appending a sequential number.
        :rtype: list
        """
        counts = {}
        unique_names = []
        for name in names:
            if name in counts:
                counts[name] += 1
                unique_names.append('{}_{}'.format(name, counts[name]))
            else:
                counts[name] = 0
                unique_names.append(name)
        return unique_names

    def get_embedding_inputdirs(self):
        """
        Determines the input directories for embeddings by extracting the directory path from each embedding file path.
        If the path is already a directory, it's returned as is.

        :return: A list of directory paths for each embedding, derived from the embedding file paths.
        :rtype: list
        """
        return [os.path.dirname(file) if not os.path.isdir(file) else file for file in self._embeddings]

    def _get_set_of_gene_names(self, embedding):
        """
        Get a set of gene names from **embedding**

        :param embedding:
        :return:
        """
        name_set = set()
        for entry in embedding:
            name_set.add(entry[0])
        return name_set

    def _get_embeddings_from_file(self, embedding_file):
        """
        Gets embedding as a list or lists

        :param embedding_file: Path to embedding file
        :type embedding_file: str
        :return: embeddings
        :rtype: list
        """
        embeddings = []
        with open(embedding_file, 'r') as f:
            reader = csv.reader(f, delimiter='\t')
            next(reader, None)
            for row in reader:
                embeddings.append(row)
        return embeddings

    def _get_embeddings_and_names(self):
        """
        Gets a list of embeddings and a list of their names. It retrieves the file paths and names,
        and then loads the actual embedding data from those files.

        :return: A tuple where the first element is a list of embeddings, and the second element is a list of names.
        :rtype: list, list
        """
        embeddings = []
        embedding_files, names = self._get_embedding_files_and_names(self._embeddings, self._embedding_names)
        for file in embedding_files:
            embeddings.append(self._get_embeddings_from_file(file))

        return embeddings, names

    def get_dimensions(self):
        """
        Gets number of dimensions this embedding will generate

        :return: number of dimensions aka vector length
        :rtype: int
        """
        return self._dimensions

    def get_next_embedding(self):
        """
        Generator method for getting next embedding.
        Caller should implement with ``yield`` operator

        :raises: NotImplementedError: Subclasses should implement this
        :return: Embedding
        :rtype: list
        """
        raise NotImplementedError('Subclasses should implement')


class AutoCoEmbeddingGenerator(EmbeddingGenerator):
    """
    Generates co-embedding using autoembedder
    """

    def __init__(self, dimensions=EmbeddingGenerator.LATENT_DIMENSIONS,
                 outdir=None,
                 embeddings=None,
                 ppi_embeddingdir=None,
                 image_embeddingdir=None,
                 embedding_names=None,
                 jackknife_percent=EmbeddingGenerator.JACKKNIFE_PERCENT,
                 n_epochs=EmbeddingGenerator.N_EPOCHS,
                 save_update_epochs=True,
                 batch_size=16,
<<<<<<< HEAD
                 triplet_margin=0.2, dropout=0, l2_norm=False, mean_losses=False
=======
                 triplet_margin=1.0, dropout=EmbeddingGenerator.DROPOUT, l2_norm=False
>>>>>>> 5e17cb3a
                 ):
        """
        Initializes the AutoCoEmbeddingGenerator.

        :param dimensions: The dimensionality of the embedding space (default: 128).
        :param outdir: The output directory where embeddings should be saved.
        :param embeddings: Embedding data.
        :param ppi_embeddingdir: Directory containing protein-protein interaction embeddings.
        :param image_embeddingdir: Directory containing image embeddings.
        :param embedding_names: List of names corresponding to each type of embedding provided.
        :param jackknife_percent: Percentage of data to withhold from training as a method of resampling (default: 0).
        :param n_epochs: Number of epochs for which the model trains (default: 250).
        :param save_update_epochs: Boolean indicating whether to save embeddings at regular epoch intervals.
        :param batch_size: Number of samples per batch during training (default: 16).
        :param triplet_margin: The margin value for the triplet loss during training (default: 1.0).
        :param dropout: The dropout rate between layers in the neural network (default: 0).
        :param l2_norm: If true, L2 normalize coembeddings
        """
        super().__init__(dimensions=dimensions, embeddings=embeddings,
                         ppi_embeddingdir=ppi_embeddingdir,
                         image_embeddingdir=image_embeddingdir,
                         embedding_names=embedding_names
                         )
        self._outdir = outdir
        self.triplet_margin = triplet_margin
        self._dropout = dropout
        self._l2_norm = l2_norm
        self._n_epochs = n_epochs
        self._save_update_epochs = save_update_epochs
        self._batch_size = batch_size
        self._jackknife_percent = jackknife_percent
        self._mean_losses = mean_losses

    def get_next_embedding(self):
        """
        Iteratively generates embeddings by fitting the autoembedder to the current data set.

        :return: Yields the next embedding, produced by the autoembedder's fit_predict method.
        """
        embeddings, embedding_names = self._get_embeddings_and_names()

        for index in np.arange(len(embeddings)):
            e = embeddings[index]
            e.sort(key=lambda x: x[0])
            logger.info('There are ' + str(len(e)) + ' ' + embedding_names[index] + ' embeddings')

        embedding_gene_names = [self._get_set_of_gene_names(x) for x in embeddings]
        unique_name_set = np.unique([item for sublist in embedding_gene_names for item in sublist])

        logger.info('There are ' +
                    str(len(unique_name_set)) +
                    ' total proteins')

        resultsdir = os.path.join(self._outdir, 'auto')

        for embedding in autoembed.fit_predict(resultsdir=resultsdir,
                                               modality_data=embeddings,
                                               modality_names=embedding_names,
                                               latent_dim=self.get_dimensions(),
                                               n_epochs=self._n_epochs,
                                               batch_size=self._batch_size,
                                               save_update_epochs=self._save_update_epochs,
                                               dropout=self._dropout,
                                               l2_norm=self._l2_norm,
                                               mean_losses=self._mean_losses):
            yield embedding


class MuseCoEmbeddingGenerator(EmbeddingGenerator):
    """
    Generats co-embedding using MUSE
    """
    N_EPOCHS_INIT = 200

    def __init__(self, dimensions=EmbeddingGenerator.LATENT_DIMENSIONS,
                 k=10, triplet_margin=0.1,
                 dropout=EmbeddingGenerator.DROPOUT, n_epochs=EmbeddingGenerator.N_EPOCHS,
                 n_epochs_init=N_EPOCHS_INIT,
                 outdir=None,
                 embeddings=None,
                 ppi_embeddingdir=None,
                 image_embeddingdir=None,
                 embedding_names=None,
                 jackknife_percent=EmbeddingGenerator.JACKKNIFE_PERCENT,
                 ):
        """

        :param dimensions:
        :param k: k nearest neighbors value used for clustering - clustering used for triplet loss
        :param triplet_margin: margin for triplet loss
        :param dropout: dropout between neural net layers
        :param n_epochs: training epochs
        :param n_epochs_init: initialization training epochs
        :param outdir:
        :param ppi_embeddingdir:
        :param image_embeddingdir:
        :param jackknife_percent: percent of data to withhold from training
        """
        super().__init__(dimensions=dimensions, embeddings=embeddings,
                         ppi_embeddingdir=ppi_embeddingdir,
                         image_embeddingdir=image_embeddingdir,
                         embedding_names=embedding_names
                         )
        self._outdir = outdir
        self._k = k
        self.triplet_margin = triplet_margin
        self._dropout = dropout
        self._n_epochs = n_epochs
        self._n_epochs_init = n_epochs_init
        self._jackknife_percent = jackknife_percent

    def get_next_embedding(self):
        """

        :return:
        """
        embeddings, embedding_names = self._get_embeddings_and_names()
        if len(embeddings) > 2:
            raise CellmapsCoEmbeddingError('Currently, only two embeddings are supported with MUSE coembedding option')

        for index in np.arange(len(embeddings)):
            e = embeddings[index]
            e.sort(key=lambda x: x[0])
            logger.info('There are ' + str(len(e)) + ' ' + embedding_names[index] + ' embeddings')

        embedding_name_sets = [self._get_set_of_gene_names(x) for x in embeddings]
        intersection_name_set = embedding_name_sets[0].intersection(embedding_name_sets[1])

        logger.info('There are ' +
                    str(len(intersection_name_set)) +
                    ' overlapping embeddings')

        if len(intersection_name_set) == 0:
            logger.error('There are no overlapping embeddings. Cannot perform coembedding.')
            raise CellmapsCoEmbeddingError('There are no overlapping embeddings. Cannot perform coembedding.')

        name_index = [x[0] for x in embeddings[0] if x[0] in intersection_name_set]

        embedding_data = []
        for e in embeddings:
            embedding_data.append(
                np.array([np.array([float(v) for v in xi[1:]]) for xi in e if xi[0] in intersection_name_set]))

        resultsdir = os.path.join(self._outdir, 'muse')

        test_subset = random.sample(list(np.arange(len(name_index))), int(self._jackknife_percent * len(name_index)))
        if self._jackknife_percent > 0:
            with open('{}_test_genes.txt'.format(resultsdir), 'w') as file:
                file.write('\n'.join(np.array(name_index)[test_subset]))

        model, res_embedings = muse.muse_fit_predict(resultsdir=resultsdir,
                                                     modality_data=embedding_data,
                                                     modality_names=embedding_names,
                                                     name_index=name_index,
                                                     test_subset=test_subset,
                                                     latent_dim=self.get_dimensions(),
                                                     n_epochs=self._n_epochs,
                                                     n_epochs_init=self._n_epochs_init,
                                                     triplet_margin=self.triplet_margin,
                                                     k=self._k, dropout=self._dropout)
        for index, embedding in enumerate(res_embedings):
            row = [name_index[index]]
            row.extend(embedding)
            yield row


class FakeCoEmbeddingGenerator(EmbeddingGenerator):
    """
    Generates a fake coembedding for intersection of embedding dirs
    """

    def __init__(self, dimensions=EmbeddingGenerator.LATENT_DIMENSIONS, ppi_embeddingdir=None,
                 image_embeddingdir=None, embeddings=None, embedding_names=None):
        """
        Constructor
        :param dimensions:
        """
        super().__init__(dimensions=dimensions,
                         ppi_embeddingdir=ppi_embeddingdir,
                         image_embeddingdir=image_embeddingdir,
                         embeddings=embeddings,
                         embedding_names=embedding_names)

    def get_next_embedding(self):
        """
        Gets next embedding

        :return:
        """
        embeddings, embedding_names = self._get_embeddings_and_names()
        for index in np.arange(len(embeddings)):
            e = embeddings[index]
            e.sort(key=lambda x: x[0])
            logger.info('There are ' + str(len(e)) + ' ' + embedding_names[index] + ' embeddings')

        name_sets = [self._get_set_of_gene_names(x) for x in embeddings]
        intersection_name_set = name_sets[0].intersection(name_sets[1])

        logger.info('There are ' +
                    str(len(intersection_name_set)) +
                    ' overlapping embeddings')

        for embed_name in intersection_name_set:
            row = [embed_name]
            row.extend([random.random() for x in range(0, self.get_dimensions())])
            yield row


class CellmapsCoEmbedder(object):
    """
    Class to run algorithm
    """

    def __init__(self, outdir=None,
                 inputdirs=None,
                 embedding_generator=None,
                 name=None,
                 organization_name=None,
                 project_name=None,
                 provenance_utils=ProvenanceUtil(),
                 skip_logging=True,
                 input_data_dict=None,
                 provenance=None):
        """
        Constructor

        :param outdir: Directory to write the results of this tool
        :type outdir: str
        :param inputdir: Output directory where embeddings to be coembedded are located
                         (output of cellmaps_image_embedding and cellmaps_ppi_embedding)
        :type inputdir: str
        :param embedding_generator:
        :param skip_logging: If ``True`` skip logging, if ``None`` or ``False`` do NOT skip logging
        :type skip_logging: bool
        :param name:
        :type name: str
        :param organization_name:
        :type organization_name: str
        :param project_name:
        :type project_name: str
        :param input_data_dict:
        :type input_data_dict: dict
        """
        if outdir is None:
            raise CellmapsCoEmbeddingError('outdir is None')
        self._outdir = os.path.abspath(outdir)
        self._start_time = int(time.time())
        self._end_time = -1
        self._name = name
        self._project_name = project_name
        self._organization_name = organization_name
        self._provenance_utils = provenance_utils
        self._provenance = provenance
        self._keywords = None
        self._description = None
        self._embedding_generator = embedding_generator
        self._inputdirs = inputdirs
        self._input_data_dict = input_data_dict
        self._softwareid = None
        self._coembedding_id = None
        self._inputdir_is_rocrate = None

        if skip_logging is None:
            self._skip_logging = False
        else:
            self._skip_logging = skip_logging

        if self._input_data_dict is None:
            self._input_data_dict = {'outdir': self._outdir,
                                     'inputdirs': self._inputdirs,
                                     'embedding_generator': str(self._embedding_generator),
                                     'name': self._name,
                                     'project_name': self._project_name,
                                     'organization_name': self._organization_name,
                                     'skip_logging': self._skip_logging,
                                     'provenance': str(self._provenance)
                                     }

        logger.debug('In constructor')

    def _get_embedding_dirs(self, embeddings):
        dirs = []
        for embed in embeddings:
            if os.path.isfile(embed):
                dirs.append(os.path.dirname(embed))
            else:
                dirs.append(embed)

        return dirs

    def _update_provenance_fields(self):
        """

        :return:
        """
        rocrate_dirs = []
        if self._inputdirs is not None:
            for embeddind_dir in self._inputdirs:
                if os.path.exists(os.path.join(embeddind_dir, constants.RO_CRATE_METADATA_FILE)):
                    rocrate_dirs.append(embeddind_dir)
        if len(rocrate_dirs) > 0:
            prov_attrs = self._provenance_utils.get_merged_rocrate_provenance_attrs(rocrate_dirs,
                                                                                    override_name=self._name,
                                                                                    override_project_name=
                                                                                    self._project_name,
                                                                                    override_organization_name=
                                                                                    self._organization_name,
                                                                                    extra_keywords=['merged embedding'])

            self._name = prov_attrs.get_name()
            self._organization_name = prov_attrs.get_organization_name()
            self._project_name = prov_attrs.get_project_name()
            self._keywords = prov_attrs.get_keywords()
            self._description = prov_attrs.get_description()
        elif self._provenance is not None:
            self._name = self._provenance['name'] if 'name' in self._provenance else 'Coembedding'
            self._organization_name = self._provenance['organization-name'] \
                if 'organization-name' in self._provenance else 'NA'
            self._project_name = self._provenance['project-name'] \
                if 'project-name' in self._provenance else 'NA'
            self._keywords = self._provenance['keywords'] if 'keywords' in self._provenance else ['coembedding']
            self._description = self._provenance['description'] if 'description' in self._provenance else \
                'Coembedding of multiple embeddings'
        else:
            self._name = 'Coembedding tool'
            self._organization_name = 'NA'
            self._project_name = 'NA'
            self._keywords = ['coembedding']
            self._description = 'Coembedding of multiple embeddings'
            logger.warning("One of input directories should be ro-crate, or provenance file should be provided.")

    def _write_task_start_json(self):
        """
        Writes task_start.json file with information about
        what is to be run

        """
        data = {}

        if self._input_data_dict is not None:
            data['commandlineargs'] = self._input_data_dict

        logutils.write_task_start_json(outdir=self._outdir,
                                       start_time=self._start_time,
                                       version=cellmaps_coembedding.__version__,
                                       data=data)

    def _create_rocrate(self):
        """
        Creates rocrate for output directory

        :raises CellMapsProvenanceError: If there is an error
        """
        try:
            self._provenance_utils.register_rocrate(self._outdir,
                                                    name=self._name,
                                                    organization_name=self._organization_name,
                                                    project_name=self._project_name,
                                                    description=self._description,
                                                    keywords=self._keywords)
        except TypeError as te:
            raise CellmapsCoEmbeddingError('Invalid provenance: ' + str(te))
        except KeyError as ke:
            raise CellmapsCoEmbeddingError('Key missing in provenance: ' + str(ke))

    def _register_software(self):
        """
        Registers this tool

        :raises CellMapsImageEmbeddingError: If fairscape call fails
        """
        software_keywords = self._keywords
        software_keywords.extend(['tools', cellmaps_coembedding.__name__])
        software_description = self._description + ' ' + \
                               cellmaps_coembedding.__description__
        self._softwareid = self._provenance_utils.register_software(self._outdir,
                                                                    name=cellmaps_coembedding.__name__,
                                                                    description=software_description,
                                                                    author=cellmaps_coembedding.__author__,
                                                                    version=cellmaps_coembedding.__version__,
                                                                    file_format='py',
                                                                    keywords=software_keywords,
                                                                    url=cellmaps_coembedding.__repo_url__)

    def _register_computation(self):
        """
        # Todo: added inused dataset, software and what is being generated
        :return:
        """
        logger.debug('Getting id of input rocrate')
        used_dataset = []
        for entry in self._inputdirs:
            if os.path.exists(os.path.join(entry, constants.RO_CRATE_METADATA_FILE)):
                used_dataset.append(self._provenance_utils.get_id_of_rocrate(entry))

        keywords = self._keywords
        keywords.extend(['computation'])
        description = self._description + ' run of ' + cellmaps_coembedding.__name__

        self._provenance_utils.register_computation(self._outdir,
                                                    name=cellmaps_coembedding.__computation_name__,
                                                    run_by=str(self._provenance_utils.get_login()),
                                                    command=str(self._input_data_dict),
                                                    description=description,
                                                    keywords=keywords,
                                                    used_software=[self._softwareid],
                                                    used_dataset=used_dataset,
                                                    generated=[self._coembedding_id])

    def _register_image_coembedding_file(self):
        """
        Registers coembedding file with create as a dataset

        """
        description = self._description
        description += ' Co-Embedding file'
        keywords = self._keywords
        keywords.extend(['file'])
        data_dict = {'name': os.path.basename(self.get_coembedding_file()) + ' coembedding output file',
                     'description': description,
                     'keywords': keywords,
                     'data-format': 'tsv',
                     'author': cellmaps_coembedding.__name__,
                     'version': cellmaps_coembedding.__version__,
                     'schema': 'https://raw.githubusercontent.com/fairscape/cm4ai-schemas/main/v0.1.0/cm4ai_schema_coembedding.json',
                     'date-published': date.today().strftime(self._provenance_utils.get_default_date_format_str())}
        self._coembedding_id = self._provenance_utils.register_dataset(self._outdir,
                                                                       source_file=self.get_coembedding_file(),
                                                                       data_dict=data_dict,
                                                                       skip_copy=True)

    def get_coembedding_file(self):
        """
        Gets image embedding file
        :return:
        """
        return os.path.join(self._outdir, constants.CO_EMBEDDING_FILE)

    def generate_readme(self):
        description = getattr(cellmaps_coembedding, '__description__', 'No description provided.')
        version = getattr(cellmaps_coembedding, '__version__', '0.0.0')

        with open(os.path.join(os.path.dirname(__file__), 'readme_outputs.txt'), 'r') as f:
            readme_outputs = f.read()

        readme = readme_outputs.format(DESCRIPTION=description, VERSION=version)
        with open(os.path.join(self._outdir, 'README.txt'), 'w') as f:
            f.write(readme)

    def run(self):
        """
        Runs CM4AI Generate COEMBEDDINGS


        :return:
        """
        logger.debug('In run method')
        exitcode = 99
        try:
            if self._outdir is None:
                raise CellmapsCoEmbeddingError('outdir must be set')

            if not os.path.isdir(self._outdir):
                os.makedirs(self._outdir, mode=0o755)

            if self._skip_logging is False:
                logutils.setup_filelogger(outdir=self._outdir,
                                          handlerprefix='cellmaps_coembedding')
            self._write_task_start_json()

            self.generate_readme()

            if self._inputdirs is None:
                raise CellmapsCoEmbeddingError('No embeddings provided')

            self._update_provenance_fields()
            self._create_rocrate()
            self._register_software()

            # generate result
            with open(os.path.join(self._outdir, constants.CO_EMBEDDING_FILE), 'w', newline='') as f:
                writer = csv.writer(f, delimiter='\t')
                header_line = ['']
                header_line.extend([x for x in range(1, self._embedding_generator.get_dimensions())])
                writer.writerow(header_line)
                for row in tqdm(self._embedding_generator.get_next_embedding(), desc='Saving embedding'):
                    writer.writerow(row)

            self._register_image_coembedding_file()

            self._register_computation()

            exitcode = 0
        finally:
            self._end_time = int(time.time())
            # write a task finish file
            logutils.write_task_finish_json(outdir=self._outdir,
                                            start_time=self._start_time,
                                            end_time=self._end_time,
                                            status=exitcode)
        logger.debug('Exit code: ' + str(exitcode))
        return exitcode<|MERGE_RESOLUTION|>--- conflicted
+++ resolved
@@ -234,11 +234,10 @@
                  n_epochs=EmbeddingGenerator.N_EPOCHS,
                  save_update_epochs=True,
                  batch_size=16,
-<<<<<<< HEAD
-                 triplet_margin=0.2, dropout=0, l2_norm=False, mean_losses=False
-=======
-                 triplet_margin=1.0, dropout=EmbeddingGenerator.DROPOUT, l2_norm=False
->>>>>>> 5e17cb3a
+                 triplet_margin=0.2,
+                 dropout=EmbeddingGenerator.DROPOUT,
+                 l2_norm=False,
+                 mean_losses=False
                  ):
         """
         Initializes the AutoCoEmbeddingGenerator.
